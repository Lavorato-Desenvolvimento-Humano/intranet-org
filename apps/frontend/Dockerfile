--- conflicted
+++ resolved
@@ -1,34 +1,10 @@
-<<<<<<< HEAD
-FROM node:20-slim
-
-=======
 FROM node:18-slim
->>>>>>> 05b6fc48
 WORKDIR /app
 
 COPY package.json package-lock.json ./
 COPY apps/frontend/package.json ./apps/frontend/
 COPY packages/*/package.json ./packages/*/
 
-<<<<<<< HEAD
-RUN npm install
-
-RUN npm install tailwindcss postcss autoprefixer --save-dev
-
-COPY . .
-
-RUN echo "Diretório atual:" && pwd
-RUN echo "Conteúdo do diretório:" && ls -la
-
-RUN npm run build
-
-RUN echo "Conteúdo após o build:" && ls -la
-RUN echo "Verificando diretório .next:" && ls -la .next || echo ".next não encontrado"
-
-EXPOSE 3000
-
-CMD ["npm", "run", "start"]
-=======
 # Instala as dependências incluindo dev
 RUN npm install --include=dev
 
@@ -40,5 +16,4 @@
 EXPOSE 3000
 
 # Usar npx para executar o next
-CMD ["sh", "-c", "cd apps/frontend && npx next start"]
->>>>>>> 05b6fc48
+CMD ["sh", "-c", "cd apps/frontend && npx next start"]