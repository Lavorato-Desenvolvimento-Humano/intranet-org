--- conflicted
+++ resolved
@@ -12,12 +12,8 @@
       SPRING_DATASOURCE_USERNAME: ${DB_USER}
       SPRING_DATASOURCE_PASSWORD: ${DB_PASS}
       SPRING_PROFILES_ACTIVE: production
-<<<<<<< HEAD
-    volumes: []
-=======
     volumes:
       - /opt/deploy/develop/certbot/conf/live/dev.lavorato.app.br/:/certs
->>>>>>> 05b6fc48
     depends_on:
       postgres:
         condition: service_healthy
